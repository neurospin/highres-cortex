--- conflicted
+++ resolved
@@ -4,22 +4,16 @@
     -   id: check-useless-excludes
 
 -   repo: https://github.com/pre-commit/pre-commit-hooks
-<<<<<<< HEAD
-    rev: v4.0.1
-=======
     rev: v4.1.0
->>>>>>> 015842e8
     hooks:
     -   id: check-added-large-files
     -   id: check-case-conflict
     -   id: check-executables-have-shebangs
     -   id: check-json
     -   id: check-merge-conflict
+        exclude_types: [rst]
     -   id: check-shebang-scripts-are-executable
-<<<<<<< HEAD
-=======
         exclude: \.in$
->>>>>>> 015842e8
     -   id: check-symlinks
     -   id: check-xml
         files: \.procdoc$
@@ -27,18 +21,10 @@
     -   id: check-yaml
     -   id: debug-statements
     -   id: destroyed-symlinks
-<<<<<<< HEAD
     -   id: end-of-file-fixer
     -   id: fix-byte-order-marker
     -   id: fix-encoding-pragma
     -   id: trailing-whitespace
-=======
-    -   id: trailing-whitespace
-    -   id: end-of-file-fixer
-    -   id: fix-byte-order-marker
-    -   id: fix-encoding-pragma
-    -   id: trailing-whitespace
->>>>>>> 015842e8
 
 -   repo: https://github.com/pycqa/flake8
     rev: 3.9.2
