# Copyright Forschungszentrum Jülich GmbH (2018).
# Copyright Forschungszentrum Jülich GmbH (2017).
#
# Contributor: Yann Leprince <yann.leprince@ylep.fr>.
#
# Copying and distribution of this file, with or without modification,
# are permitted in any medium without royalty provided the copyright
# notice and this notice are preserved. This file is offered as-is,
# without any warranty.

# Determine if we are compiling in the BrainVISA build tree. If not, set up
# TEST_ENV to point to a wrapper script which sets the environment.
file(RELATIVE_PATH
  PATH_TO_BRAINVISA_TREE
  "${CMAKE_BINARY_DIR}"
  "${brainvisa-cmake_DIR}/../../.."
  )
if(PATH_TO_BRAINVISA_TREE STREQUAL "")
  set(TEST_ENV "")
else()
  configure_file(test_env.sh.in test_env.sh @ONLY)
  set(TEST_ENV "sh" "-e" "${CMAKE_CURRENT_BINARY_DIR}/test_env.sh")
endif()

<<<<<<< HEAD
brainvisa_add_test(
  NAME highres_cortex_all_scripts
  COMMAND ${TEST_ENV} "${CMAKE_CURRENT_SOURCE_DIR}/test_all_scripts.sh"
  )

if(NOT DEFINED PYTHON_HOST_EXECUTABLE)
  # Compatibility with BrainVISA <= 4.5
  set(PYTHON_HOST_EXECUTABLE "${PYTHON_EXECUTABLE}")
endif()

brainvisa_add_test(
  NAME highres_cortex_capsul
  COMMAND ${TEST_ENV} "${PYTHON_HOST_EXECUTABLE}" -m highres_cortex.test.test_capsul
)
=======
# These tests need /bin/bash, exclude them from Windows cross-builds
if(NOT WIN32)
  brainvisa_add_test(
    NAME highres_cortex_all_scripts
    COMMAND /bin/sh -e "${TEST_ENV}" "${CMAKE_CURRENT_SOURCE_DIR}/test_all_scripts.sh"
    )
endif()
>>>>>>> 9a007315
<|MERGE_RESOLUTION|>--- conflicted
+++ resolved
@@ -22,11 +22,13 @@
   set(TEST_ENV "sh" "-e" "${CMAKE_CURRENT_BINARY_DIR}/test_env.sh")
 endif()
 
-<<<<<<< HEAD
-brainvisa_add_test(
-  NAME highres_cortex_all_scripts
-  COMMAND ${TEST_ENV} "${CMAKE_CURRENT_SOURCE_DIR}/test_all_scripts.sh"
-  )
+# These tests need /bin/bash, exclude them from Windows cross-builds
+if(NOT WIN32)
+  brainvisa_add_test(
+    NAME highres_cortex_all_scripts
+    COMMAND ${TEST_ENV} "${CMAKE_CURRENT_SOURCE_DIR}/test_all_scripts.sh"
+    )
+endif()
 
 if(NOT DEFINED PYTHON_HOST_EXECUTABLE)
   # Compatibility with BrainVISA <= 4.5
@@ -36,13 +38,4 @@
 brainvisa_add_test(
   NAME highres_cortex_capsul
   COMMAND ${TEST_ENV} "${PYTHON_HOST_EXECUTABLE}" -m highres_cortex.test.test_capsul
-)
-=======
-# These tests need /bin/bash, exclude them from Windows cross-builds
-if(NOT WIN32)
-  brainvisa_add_test(
-    NAME highres_cortex_all_scripts
-    COMMAND /bin/sh -e "${TEST_ENV}" "${CMAKE_CURRENT_SOURCE_DIR}/test_all_scripts.sh"
-    )
-endif()
->>>>>>> 9a007315
+  )