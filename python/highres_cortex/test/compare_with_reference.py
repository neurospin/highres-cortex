# -*- coding: utf-8 -*-
# Copyright Forschungszentrum Jülich GmbH (2017).
# Copyright Télécom ParisTech (2015).
#
# Contributor: Yann Leprince <yann.leprince@ylep.fr>.
#
# This file is part of highres-cortex, a collection of software designed
# to process high-resolution magnetic resonance images of the cerebral
# cortex.
#
# This software is governed by the CeCILL licence under French law and
# abiding by the rules of distribution of free software. You can use,
# modify and/or redistribute the software under the terms of the CeCILL
# licence as circulated by CEA, CNRS and INRIA at the following URL:
# <http://www.cecill.info/>.
#
# As a counterpart to the access to the source code and rights to copy,
# modify and redistribute granted by the licence, users are provided only
# with a limited warranty and the software's author, the holder of the
# economic rights, and the successive licensors have only limited
# liability.
#
# In this respect, the user's attention is drawn to the risks associated
# with loading, using, modifying and/or developing or reproducing the
# software by the user in light of its specific status of scientific
# software, that may mean that it is complicated to manipulate, and that
# also therefore means that it is reserved for developers and experienced
# professionals having in-depth computer knowledge. Users are therefore
# encouraged to load and test the software's suitability as regards their
# requirements in conditions enabling the security of their systems and/or
# data to be ensured and, more generally, to use and operate it in the
# same conditions as regards security.
#
# The fact that you are presently reading this means that you have had
# knowledge of the CeCILL licence and that you accept its terms.

from __future__ import print_function

import math
import os.path
import sys

import numpy
from soma import aims

from highres_cortex.cortex_topo import CORTEX_LABEL


def difference_from_files(result_file, reference_file, classif_array):
    result_vol = aims.read(result_file)
    result = numpy.asarray(result_vol)

    reference_vol = aims.read(reference_file)
    reference = numpy.asarray(reference_vol)

    difference = numpy.ma.masked_array(result - reference,
                                       mask=(classif_array != CORTEX_LABEL))

    return difference


def symmetrize_value_range(value_range, center):
    breadth = max(value_range[1] - center, center - value_range[0])
    return (center - breadth, center + breadth)


def scatter_plot_files(result_file, reference_file, classif,
                       value_range=None, range_centre=None, ax=None):
    result_vol = aims.read(result_file)
    result_values = numpy.asarray(result_vol)[classif == CORTEX_LABEL]

    reference_vol = aims.read(reference_file)
    reference_values = numpy.asarray(reference_vol)[classif == CORTEX_LABEL]

    if ax is None:
        import matplotlib.pyplot
        ax = matplotlib.pyplot.figure().add_subplot(111)
    ax.scatter(reference_values, result_values)
    if value_range is None:
        value_range = (min(reference_values.min(), result_values.min()),
                       max(reference_values.max(), result_values.max()))
    if range_centre is not None:
        value_range = symmetrize_value_range(value_range, range_centre)
    ax.plot(value_range, value_range)
    ax.set_xlim(value_range)
    ax.set_ylim(value_range)
    ax.set_aspect("equal")


class ResultComparator:
    reference_file = {
        os.path.join("heat", "heat.nii.gz"):
            "reference_laplacian.nii.gz",
        os.path.join("heat", "heat_div_gradn.nii.gz"):
            "reference_curvature.nii.gz",
        os.path.join("dist", "distCSF.nii.gz"):
            "reference_distCSF.nii.gz",
        os.path.join("dist", "distwhite.nii.gz"):
            "reference_distwhite.nii.gz",
        os.path.join("dist", "dist_sum.nii.gz"):
            "reference_thickness.nii.gz",
        os.path.join("laplace-euclidean", "total-length.nii.gz"):
            "reference_thickness.nii.gz",
        os.path.join("laplace-euclidean", "pial-fraction.nii.gz"):
            "reference_euclidean.nii.gz",
        os.path.join("isovolume", "pial-volume-fraction.nii.gz"):
            "reference_equivolumic.nii.gz",
        os.path.join("isovolume", "equivolumic_depth.nii.gz"):
            "reference_equivolumic.nii.gz",
        os.path.join("upwind-euclidean", "total-length.nii.gz"):
            "reference_thickness.nii.gz",
        os.path.join("upwind-euclidean", "pial-fraction.nii.gz"):
            "reference_euclidean.nii.gz",
        os.path.join("upwind-equivolume",
                     "corrected-pial-volume-fraction.nii.gz"):
            "reference_equivolumic.nii.gz",
        os.path.join("CBS", "Equivolumic", "_surf_thickness.nii.gz"):
            "reference_thickness.nii.gz",
        os.path.join("CBS", "Equidistant", "inverted_layering.nii.gz"):
            "reference_euclidean.nii.gz",
        os.path.join("CBS", "Equivolumic", "inverted_layering.nii.gz"):
            "reference_equivolumic.nii.gz",
    }

    dimension = {
        "reference_laplacian.nii.gz": "%",
        "reference_curvature.nii.gz": "mm^{-1}",
        "reference_distwhite.nii.gz": "mm",
        "reference_distCSF.nii.gz": "mm",
        "reference_thickness.nii.gz": "mm",
        "reference_euclidean.nii.gz": "%",
        "reference_equivolumic.nii.gz": "%",
    }

    def __init__(self, dir):
        self._dir = dir
        path = self._make_subpath
        self._classif_vol = aims.read(path("classif.nii.gz"))
        self._classif = numpy.asarray(self._classif_vol)
        self._voxel_size = tuple(self._classif_vol.getVoxelSize()[:3])
        thickness_vol = aims.read(path("reference_thickness.nii.gz"))
        self._thickness = thickness_vol.value(0, 0, 0)

    def _make_subpath(self, *components):
        return os.path.join(self._dir, *components)

    def scatter_plot_file(self, result_file, ax=None, *args, **kwargs):
        path = self._make_subpath

        if ax is None:
            import matplotlib.pyplot
            ax = matplotlib.pyplot.figure().add_subplot(111)

        reference_file = self.reference_file[result_file]
        scatter_plot_files(path(result_file), path(reference_file),
                           self._classif, ax=ax, *args, **kwargs)
        ax.set_title(result_file)

    def plot_compare_all(self, fig=None):
        path = self._make_subpath

        if fig is None:
            import matplotlib.pyplot
            fig = matplotlib.pyplot.figure()

        if os.path.isdir(path("CBS")):
            include_CBS = True
            num_lines = 3
        else:
            include_CBS = False
            num_lines = 2

        # ax = fig.add_subplot(num_lines, 4, 1)
        # self.scatter_plot_file(
        #     os.path.join("heat", "heat.nii.gz"),
        #     value_range=(0, 1), ax=ax
        # )

        ax = fig.add_subplot(num_lines, 4, 1)
        self.scatter_plot_file(
            os.path.join("dist", "distCSF.nii.gz"),
            value_range=(0, 1.1 * self._thickness), ax=ax
        )

        ax = fig.add_subplot(num_lines, 4, 5)
        self.scatter_plot_file(
            os.path.join("dist", "dist_sum.nii.gz"),
            value_range=(0, 2 * self._thickness), ax=ax
        )

        ax = fig.add_subplot(num_lines, 4, 2)
        self.scatter_plot_file(
            os.path.join("laplace-euclidean", "total-length.nii.gz"),
            value_range=(0, 2 * self._thickness), ax=ax
        )

        ax = fig.add_subplot(num_lines, 4, 6)
        self.scatter_plot_file(
            os.path.join("upwind-euclidean", "total-length.nii.gz"),
            value_range=(0, 2 * self._thickness), ax=ax
        )

        ax = fig.add_subplot(num_lines, 4, 3)
        self.scatter_plot_file(
            os.path.join("laplace-euclidean", "pial-fraction.nii.gz"),
            value_range=(0, 1), ax=ax
        )

        ax = fig.add_subplot(num_lines, 4, 7)
        self.scatter_plot_file(
            os.path.join("upwind-euclidean", "pial-fraction.nii.gz"),
            value_range=(0, 1), ax=ax
        )

        ax = fig.add_subplot(num_lines, 4, 4)
        self.scatter_plot_file(
            os.path.join("isovolume", "equivolumic_depth.nii.gz"),
            value_range=(0, 1), ax=ax
        )

        ax = fig.add_subplot(num_lines, 4, 8)
        try:
            self.scatter_plot_file(
                os.path.join("upwind-equivolume",
                             "corrected-pial-volume-fraction.nii.gz"),
                value_range=(0, 1), ax=ax
            )
        except IOError:
            pass

        if include_CBS:
            try:
                ax = fig.add_subplot(num_lines, 4, 10)
                self.scatter_plot_file(
                    os.path.join("CBS", "Equivolumic",
                                 "_surf_thickness.nii.gz"),
                    value_range=(0, 2 * self._thickness), ax=ax
                )
            except IOError:
                pass
            try:
                ax = fig.add_subplot(num_lines, 4, 11)
                self.scatter_plot_file(
                    os.path.join("CBS", "Equidistant",
                                 "inverted_layering.nii.gz"),
                    value_range=(0, 1), ax=ax
                )
            except IOError:
                pass
            try:
                ax = fig.add_subplot(num_lines, 4, 12)
                self.scatter_plot_file(
                    os.path.join("CBS", "Equivolumic",
                                 "inverted_layering.nii.gz"),
                    value_range=(0, 1), ax=ax
                )
            except IOError:
                pass

<<<<<<< HEAD
    def compare_files(self, result_file, reference_file):
=======

    def compare_files(self, result_file, reference_file=None):
        if reference_file is None:
            reference_file = self.reference_file[os.path.normpath(result_file)]
>>>>>>> 37b6a576
        path = self._make_subpath

        diff = difference_from_files(
            path(result_file), path(reference_file),
            self._classif)
        nan_values = numpy.isnan(diff)
        nan_count = numpy.count_nonzero(numpy.logical_and(nan_values, ~diff.mask))
        # mask out NaNs for computing RMS error and bias
        diff = numpy.ma.masked_where(nan_values, diff)

        rms_error = math.sqrt(numpy.square(diff).mean())
        bias = diff.mean()

        return (rms_error, bias, nan_count)

    @classmethod
    def comparison_to_text(cls, rms_error, bias, nan_count,
                           reference_file=None):
        dimension = cls.dimension.get(reference_file, "")
        if dimension == "%":
            text = ("RMS error = {0:.1f}%, bias = {1:.1f}%"
                    .format(100 * rms_error, 100 * bias))
        elif dimension:
            text = ("RMS error = {0:.3f} {unit}, bias = {1:.3f} {unit}"
                    .format(rms_error, bias, unit=dimension))
        else:
            text = ("RMS error = {0:.3g}, bias = {1:.3g}"
                    .format(rms_error, bias))
        if nan_count:
            text += " (ignoring {0} NaNs)".format(nan_count)
        return text

    def text_compare_files(self, result_file, reference_file=None):
        if reference_file is None:
            reference_file = self.reference_file[os.path.normpath(result_file)]
        rms_error, bias, nan_count = self.compare_files(result_file,
                                                        reference_file)
        return self.comparison_to_text(rms_error, bias, nan_count,
                                       reference_file)

    def ensure_max_rms_error(self, result_file, max_rms_error,
                             reference_file=None):
        if reference_file is None:
            reference_file = self.reference_file[os.path.normpath(result_file)]
        rms_error, bias, nan_count = self.compare_files(result_file,
                                                        reference_file)
        text = "{0}: {1}".format(
            result_file,
            self.comparison_to_text(rms_error, bias, nan_count,
                                    reference_file))

        if rms_error <= max_rms_error and nan_count == 0:
            text += " (RMS error <= {0})".format(max_rms_error)
        elif nan_count != 0:
            text += " <== ERROR: NaN in result"
        else:
            text += " <== ERROR: RMS error > {0}".format(max_rms_error)

        print(text)
        return rms_error <= max_rms_error and nan_count == 0

    def ensure_max_rms_errors(self, list_of_tests):
        success = True
        for test_params in list_of_tests:
            ret = self.ensure_max_rms_error(*test_params)
            if not ret:
                success = False
        return success

    def text_compare_all(self):
        print("voxel size = {0:.2f} mm = {1:.1f}% of cortical thickness"
              .format(max(self._voxel_size),
                      100 * max(self._voxel_size) / self._thickness))

        for result_file in sorted(self.reference_file.keys()):
            sys.stdout.write("{0}: ".format(result_file))
            try:
                print(self.text_compare_files(result_file))
            except IOError:
                print("-- cannot read file")
                continue


if __name__ == "__main__":
    comparator = ResultComparator(".")
    comparator.text_compare_all()
    comparator.plot_compare_all()
    import matplotlib.pyplot
    matplotlib.pyplot.show()<|MERGE_RESOLUTION|>--- conflicted
+++ resolved
@@ -257,14 +257,9 @@
             except IOError:
                 pass
 
-<<<<<<< HEAD
-    def compare_files(self, result_file, reference_file):
-=======
-
     def compare_files(self, result_file, reference_file=None):
         if reference_file is None:
             reference_file = self.reference_file[os.path.normpath(result_file)]
->>>>>>> 37b6a576
         path = self._make_subpath
 
         diff = difference_from_files(
