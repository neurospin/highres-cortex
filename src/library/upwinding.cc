--- conflicted
+++ resolved
@@ -71,7 +71,7 @@
   }
 }
 
-/* depending on the compiler (gcc) version and standard (c++9x/ c++11), 
+/* depending on the compiler (gcc) version and standard (c++9x/ c++11),
    isnan may be a template or a regular function. I have found no other way
    than using a wrapping structure.
    (see also: http://stackoverflow.com/questions/17574242/how-to-use-isnan-as-a-predicate-function-to-stdfind-if-c11)
@@ -106,13 +106,8 @@
     std::bind1st(std::not_equal_to<int16_t>(), domain_label)));
 
   assert(yl::xyz_min_border(upwind_field) >= 1);
-<<<<<<< HEAD
-  assert(yl::check_border_values(upwind_field,
-                                 static_cast<bool (*)(float)>(std::isnan)));
-=======
   // see above float_isnan struct for why not using std::isnan directly
   assert(yl::check_border_values(upwind_field, float_isnan()));
->>>>>>> ef93d7c2
 
   std::auto_ptr<aims::strel::Connectivity> connectivity(
     aims::strel::ConnectivityFactory::create("6"));
