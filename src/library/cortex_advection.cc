/*
Copyright CEA (2014).
Copyright Université Paris XI (2014).

Contributor: Yann Leprince <yann.leprince@ylep.fr>.

This file is part of highres-cortex, a collection of software designed
to process high-resolution magnetic resonance images of the cerebral
cortex.

This software is governed by the CeCILL licence under French law and
abiding by the rules of distribution of free software. You can use,
modify and/or redistribute the software under the terms of the CeCILL
licence as circulated by CEA, CNRS and INRIA at the following URL:
<http://www.cecill.info/>.

As a counterpart to the access to the source code and rights to copy,
modify and redistribute granted by the licence, users are provided only
with a limited warranty and the software's author, the holder of the
economic rights, and the successive licensors have only limited
liability.

In this respect, the user's attention is drawn to the risks associated
with loading, using, modifying and/or developing or reproducing the
software by the user in light of its specific status of scientific
software, that may mean that it is complicated to manipulate, and that
also therefore means that it is reserved for developers and experienced
professionals having in-depth computer knowledge. Users are therefore
encouraged to load and test the software's suitability as regards their
requirements in conditions enabling the security of their systems and/or
data to be ensured and, more generally, to use and operate it in the
same conditions as regards security.

The fact that you are presently reading this means that you have had
knowledge of the CeCILL licence and that you accept its terms.
*/

#include "cortex_advection.hh"

#include <cassert>
#include <cmath>
#include <iostream>
#include <limits>
#include <utility>

#include <cartodata/volume/volume.h>
#include <aims/utility/converter_volume.h>

#include "advection.hh"
#include "field.hh"

using carto::VolumeRef;
using namespace std;

// Anonymous namespace for file-local symbols
namespace {

const float no_value = std::numeric_limits<float>::quiet_NaN();

class TubeAdvection : public yl::Advection::Visitor
{
public:
  TubeAdvection(const yl::ScalarField& divergence_field,
                const yl::ScalarField& domain,
                const bool opposite_direction=false)
    : m_divergence_field(divergence_field),
      m_domain(domain),
      m_opposite_direction(opposite_direction),
      m_previous_point(),
      m_surface(1.f),
      m_volume(0.f),
      m_abort(false)
  {
  };

  void first(const Point3df& point)
  {
    m_previous_point = point;
  };

  void visit(const Point3df& point)
  {
    const float step = (point - m_previous_point).norm();
    const float old_surface = m_surface;
    float divergence_value;
    try {
      divergence_value = m_divergence_field.evaluate(point);
    } catch(const yl::Field::UndefinedField&) {
      m_abort = true;
      return;
    }

    if(m_opposite_direction)
      m_surface *= 1 - step * divergence_value;
    else
      m_surface *= 1 + step * divergence_value;

    if(m_surface < 0) {
      clog << "  Warning: TubeAdvection encountered negative surface, aborting" << endl;
      m_abort = true;
      return;
    }
    m_volume += step * (old_surface + m_surface) / 2;
    m_previous_point = point;
  };

  bool move_on(const Point3df& point) const
  {
    if(m_abort)
      return false;
    try {
      return m_domain.evaluate(point) >= 0.5f;
    } catch(const yl::Field::UndefinedField&) {
      return false;
    }
  };

  float surface() const
  {
    if(m_abort)
      return no_value;
    else
      return m_surface;
  };

  float volume() const
  {
    if(m_abort)
      return no_value;
    else
      return m_volume;
  };

private:
  const yl::ScalarField& m_divergence_field;
  const yl::ScalarField& m_domain;
  const bool m_opposite_direction;
  Point3df m_previous_point;
  float m_surface;
  float m_volume;
  bool m_abort;
};

class EuclideanAdvection : public yl::Advection::Visitor
{
public:
  EuclideanAdvection(const yl::ScalarField& domain)
    : m_domain(domain),
      m_previous_point(),
      m_length(0.f),
      m_abort(false)
  {
  };

  void first(const Point3df& point)
  {
    m_previous_point = point;
  };

  void visit(const Point3df& point)
  {
    const float step = (point - m_previous_point).norm();
    m_length += step;
    m_previous_point = point;
  };

  bool move_on(const Point3df& point) const
  {
    if(m_abort)
      return false;
    try {
      return m_domain.evaluate(point) >= 0.5f;
    } catch(const yl::Field::UndefinedField&) {
      return false;
    }
  };

  float length() const
  {
    if(m_abort)
      return no_value;
    else
      return m_length;
  };

private:
  const yl::ScalarField& m_domain;
  Point3df m_previous_point;
  float m_length;
  bool m_abort;
};

} // end of anonymous namespace

std::pair<VolumeRef<float>, VolumeRef<float> >
yl::advect_tubes(const yl::VectorField3d& advection_field,
                 const yl::ScalarField& divergence_field,
                 const VolumeRef<int16_t>& domain,
                 const float max_advection_distance,
                 const float step_size,
                 const int verbosity)
{
  assert(max_advection_distance > 0);

  const int size_x = domain.getSizeX();
  const int size_y = domain.getSizeY();
  const int size_z = domain.getSizeZ();

  const std::vector<float> voxel_size = domain->getVoxelSize();
  const float voxel_size_x = voxel_size[0];
  const float voxel_size_y = voxel_size[1];
  const float voxel_size_z = voxel_size[2];

  carto::VolumeRef<float> surface_result(size_x, size_y, size_z);
  surface_result->copyHeaderFrom(domain.header());
  surface_result.fill(no_value);
  carto::VolumeRef<float> volume_result(size_x, size_y, size_z);
  volume_result->copyHeaderFrom(domain.header());
  volume_result.fill(no_value);

  unsigned int n_success = 0, n_aborted = 0;

  yl::ConstantStepAdvection advection(advection_field, step_size);
  advection.set_max_iter(std::ceil(max_advection_distance
                                   / std::abs(step_size)));
  advection.set_verbose(verbosity - 1);

  // This could be more elegant: the domain is first converted as float, then
  // fed into a scalar field to ease interpolation.
  carto::Converter<VolumeRef<int16_t>, VolumeRef<float> > conv;
  carto::VolumeRef<float> float_domain(*conv(domain));
  yl::LinearlyInterpolatedScalarField domain_field(float_domain);

  const bool opposite_direction = step_size < 0;

  int slices_done = 0;
  #pragma omp parallel for schedule(dynamic)
  for(int z = 0; z < size_z; ++z) {
    for(int y = 0; y < size_y; ++y)
    for(int x = 0; x < size_x; ++x)
    {
      if(domain(x, y, z)) {
        const Point3df point(x * voxel_size_x,
                             y * voxel_size_y,
                             z * voxel_size_z);

        TubeAdvection visitor(divergence_field, domain_field,
                              opposite_direction);
        yl::Advection::Visitor& plain_visitor = visitor;
        const bool success = advection.visitor_advection(plain_visitor, point);

        if(success) {
          // Each thread writes to different array elements, as a result no
          // synchronization should be needed. However, while this is safe on
          // most platforms, it does not seem to be guaranteed by the OpenMP
          // specification (OpenMP API v3.1, July 2011, p. 14, l. 16).
          volume_result(x, y, z) = visitor.volume();
          surface_result(x, y, z) = visitor.surface();
          #pragma omp atomic
          ++n_success;
        } else {
          #pragma omp atomic
          ++n_aborted;
        }
      }
    }

    #pragma omp atomic
    ++slices_done;

    if(verbosity) {
      #pragma omp critical(print_stderr)
      clog << "\r  " << slices_done << " / " << size_z << " slices processed. "
           << n_success << " voxels successfully advected, "
           << n_aborted << " aborted..." << flush;
    }
  }

  if(verbosity)
<<<<<<< HEAD
    clog << "\ryl::advect_tubes: "
         << n_success << " propagated, "
=======
    clog << "\nyl::advect_tubes: "
         << n_success << " voxels successfully advected, "
>>>>>>> 90177ae3
         << n_aborted << " aborted." << endl;

  return std::make_pair(volume_result, surface_result);
}

VolumeRef<float>
yl::advect_euclidean(const yl::VectorField3d& advection_field,
                     const VolumeRef<int16_t>& domain,
                     const float max_advection_distance,
                     const float step_size,
                     const int verbosity)
{
  assert(max_advection_distance > 0);

  const int size_x = domain.getSizeX();
  const int size_y = domain.getSizeY();
  const int size_z = domain.getSizeZ();

  const std::vector<float> voxel_size = domain->getVoxelSize();
  const float voxel_size_x = voxel_size[0];
  const float voxel_size_y = voxel_size[1];
  const float voxel_size_z = voxel_size[2];

  carto::VolumeRef<float> length_result(size_x, size_y, size_z);
  length_result->copyHeaderFrom(domain.header());
  length_result.fill(no_value);

  unsigned int n_success = 0, n_aborted = 0;

  yl::ConstantStepAdvection advection(advection_field, step_size);
  advection.set_max_iter(std::ceil(max_advection_distance
                                   / std::abs(step_size)));
  advection.set_verbose(verbosity - 1);

  // This could be more elegant: the domain is first converted as float, then
  // fed into a scalar field to ease interpolation.
  carto::Converter<VolumeRef<int16_t>, VolumeRef<float> > conv;
  carto::VolumeRef<float> float_domain(*conv(domain));
  yl::LinearlyInterpolatedScalarField domain_field(float_domain);

  int slices_done = 0;
  #pragma omp parallel for schedule(dynamic)
  for(int z = 0; z < size_z; ++z)
  {
    for(int y = 0; y < size_y; ++y)
    for(int x = 0; x < size_x; ++x)
    {
      if(domain(x, y, z)) {
        const Point3df point(x * voxel_size_x,
                             y * voxel_size_y,
                             z * voxel_size_z);

        EuclideanAdvection visitor(domain_field);
        yl::Advection::Visitor& plain_visitor = visitor;
        const bool success = advection.visitor_advection(plain_visitor, point);

        if(success) {
          // Each thread writes to different array elements, as a result no
          // synchronization should be needed. However, while this is safe on
          // most platforms, it does not seem to be guaranteed by the OpenMP
          // specification (OpenMP API v3.1, July 2011, p. 14, l. 16).
          length_result(x, y, z) = visitor.length();
          #pragma omp atomic
          ++n_success;
        } else {
          #pragma omp atomic
          ++n_aborted;
        }
      }
    }

    #pragma omp atomic
    ++slices_done;

    if(verbosity) {
      #pragma omp critical(print_stderr)
      clog << "\r  " << slices_done << " / " << size_z << " slices processed. "
           << n_success << " voxels successfully advected, "
           << n_aborted << " aborted..." << flush;
    }
  }

  if(verbosity)
    clog << "\nyl::advect_euclidean: "
         << n_success << " voxels successfully advected, "
         << n_aborted << " aborted." << endl;

  return length_result;
}<|MERGE_RESOLUTION|>--- conflicted
+++ resolved
@@ -277,13 +277,8 @@
   }
 
   if(verbosity)
-<<<<<<< HEAD
-    clog << "\ryl::advect_tubes: "
-         << n_success << " propagated, "
-=======
     clog << "\nyl::advect_tubes: "
          << n_success << " voxels successfully advected, "
->>>>>>> 90177ae3
          << n_aborted << " aborted." << endl;
 
   return std::make_pair(volume_result, surface_result);
