# Copyright CEA (2014).
# Copyright Université Paris XI (2014).
#
# Contributor: Yann Leprince <yann.leprince@ylep.fr>.
#
# Copying and distribution of this file, with or without modification,
# are permitted in any medium without royalty provided the copyright
# notice and this notice are preserved. This file is offered as-is,
# without any warranty.

cmake_minimum_required(VERSION 2.6)
find_package(brainvisa-cmake REQUIRED)
BRAINVISA_PROJECT(CXX)


BRAINVISA_FIND_PACKAGE(aims-free REQUIRED)
include("${AIMS-FREE_USE_FILE}")


# Do not use BoostConfig.cmake from boost-cmake, because its behaviour may be
# different from regular FindBoost.cmake.
set(Boost_NO_BOOST_CMAKE ON)
# All suitable Boost versions should be included here, if they are not already
# contained in the FindBoost.cmake module provided with CMake. Hence, new
# versions should be added here as they are released...
set(Boost_ADDITIONAL_VERSIONS
  "1.57.0" "1.57"
  "1.56.0" "1.56" "1.55.0" "1.55" "1.54.0" "1.54" "1.53.0" "1.53" "1.52.0"
  "1.52" "1.51.0" "1.51" "1.50.0" "1.50" "1.49.0" "1.49")
find_package(Boost 1.49 REQUIRED)
# The version of Boost is not checked by find_package if it is in the cache.
if(${Boost_MAJOR_VERSION}.${Boost_MINOR_VERSION} VERSION_LESS 1.49)
    message(FATAL_ERROR
      "Unsuitable Boost version ${Boost_MAJOR_VERSION}.${Boost_MINOR_VERSION}."
      "${Boost_SUBMINOR_VERSION} is already in the CMake cache. "
      "Please set the BOOST_ROOT variable to a directory containing "
      "Boost 1.49 or newer (under BOOST_ROOT/include).")
endif()
BRAINVISA_DEPENDENCY(DEV DEPENDS libboost DEV ">= 1.49")


find_package(GSL REQUIRED)

<<<<<<< HEAD
=======
# OpenMP is optional
find_package(OpenMP)
>>>>>>> 90177ae3

find_package(python REQUIRED)


BRAINVISA_COPY_PYTHON_DIRECTORY("${CMAKE_CURRENT_SOURCE_DIR}/python"
                                 ${PROJECT_NAME})

add_subdirectory(src)<|MERGE_RESOLUTION|>--- conflicted
+++ resolved
@@ -41,11 +41,8 @@
 
 find_package(GSL REQUIRED)
 
-<<<<<<< HEAD
-=======
 # OpenMP is optional
 find_package(OpenMP)
->>>>>>> 90177ae3
 
 find_package(python REQUIRED)
 
